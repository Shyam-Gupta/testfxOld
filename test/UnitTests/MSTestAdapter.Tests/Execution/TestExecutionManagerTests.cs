//   Copyright (c) Microsoft Corporation. All rights reserved.

namespace Microsoft.VisualStudio.TestPlatform.MSTestAdapter.UnitTests.Execution
{
    extern alias FrameworkV1;
    extern alias FrameworkV2;
    extern alias FrameworkV2CoreExtension;

    using Assert = FrameworkV1::Microsoft.VisualStudio.TestTools.UnitTesting.Assert;
    using TestClass = FrameworkV1::Microsoft.VisualStudio.TestTools.UnitTesting.TestClassAttribute;
    using TestMethodV1 = FrameworkV1::Microsoft.VisualStudio.TestTools.UnitTesting.TestMethodAttribute;
    using TestInitialize = FrameworkV1::Microsoft.VisualStudio.TestTools.UnitTesting.TestInitializeAttribute;
    using TestCleanup = FrameworkV1::Microsoft.VisualStudio.TestTools.UnitTesting.TestCleanupAttribute;
    using CollectionAssert = FrameworkV1::Microsoft.VisualStudio.TestTools.UnitTesting.CollectionAssert;
    using StringAssert = FrameworkV1::Microsoft.VisualStudio.TestTools.UnitTesting.StringAssert;
    using Ignore = FrameworkV1::Microsoft.VisualStudio.TestTools.UnitTesting.IgnoreAttribute;

    using System;
    using System.Collections.Generic;
    using System.IO;
    using System.Linq;
    using System.Reflection;

    using Microsoft.VisualStudio.TestPlatform.MSTest.TestAdapter.Execution;
    using Microsoft.VisualStudio.TestPlatform.MSTest.TestAdapter.ObjectModel;
    using Microsoft.VisualStudio.TestPlatform.MSTestAdapter.UnitTests.Discovery;
    using Microsoft.VisualStudio.TestPlatform.MSTestAdapter.UnitTests.TestableImplementations;
    using Microsoft.VisualStudio.TestPlatform.ObjectModel;
    using Microsoft.VisualStudio.TestPlatform.ObjectModel.Adapter;
    using Microsoft.VisualStudio.TestPlatform.ObjectModel.Logging;

    using Moq;

    using TestResult = Microsoft.VisualStudio.TestPlatform.ObjectModel.TestResult;

    using UTF = FrameworkV2::Microsoft.VisualStudio.TestTools.UnitTesting;
    using UTFExtension = FrameworkV2CoreExtension::Microsoft.VisualStudio.TestTools.UnitTesting;
    using MSTest.TestAdapter;

    [TestClass]
    public class TestExecutionManagerTests
    {
        private TestableRunContextTestExecutionTests runContext;

        private TestableFrameworkHandle frameworkHandle;

        private TestRunCancellationToken cancellationToken;
        
        private List<string> callers;

        private IPlatformServiceProvider originalPlatformService;

        private TestExecutionManager TestExecutionManager { get; set; }
        
        [TestInitialize]
        public void TestInit()
        {
            this.runContext = new TestableRunContextTestExecutionTests(() => new TestableTestCaseFilterExpression((p) => true));
            this.frameworkHandle = new TestableFrameworkHandle();
            this.cancellationToken = new TestRunCancellationToken();

            this.TestExecutionManager = new TestExecutionManager();

            // Cache the platform service so that it can be reset. 
            // This prevents tests that need a testable platform service from failing other tests.
            this.originalPlatformService = PlatformServiceProvider.Instance;
        }

        [TestCleanup]
        public void Testcleanup()
        {
            PlatformServiceProvider.Instance = this.originalPlatformService;
        }

        #region RunTests on a list of tests

        [TestMethodV1]
        public void RunTestsForTestWithFilterErrorShouldSendZeroResults()
        {
            var testCase = this.GetTestCase(typeof(DummyTestClass), "PassingTest");

            TestCase[] tests = new[] { testCase };

            // Causing the FilterExpressionError
            this.runContext = new TestableRunContextTestExecutionTests(() => { throw new TestPlatformFormatException(); });

            this.TestExecutionManager.RunTests(tests, this.runContext, this.frameworkHandle, this.cancellationToken);

            // No Results
            Assert.AreEqual(0, this.frameworkHandle.TestCaseStartList.Count);
            Assert.AreEqual(0, this.frameworkHandle.ResultsList.Count);
            Assert.AreEqual(0, this.frameworkHandle.TestCaseEndList.Count);
        }
        
        [TestMethodV1]
        public void RunTestsForTestWithFilterShouldSendResultsForFilteredTests()
        {
            var testCase = this.GetTestCase(typeof(DummyTestClass), "PassingTest");
            var failingTestCase = this.GetTestCase(typeof(DummyTestClass), "FailingTest");
            TestCase[] tests = new[] { testCase, failingTestCase };

            this.runContext = new TestableRunContextTestExecutionTests(() => new TestableTestCaseFilterExpression((p) => (p.DisplayName == "PassingTest")));

            this.TestExecutionManager.RunTests(tests, this.runContext, this.frameworkHandle, this.cancellationToken);

            // FailingTest should be skipped because it does not match the filter criteria.
            List<string> expectedTestCaseStartList = new List<string>() { "PassingTest" };
            List<string> expectedTestCaseEndList = new List<string>() { "PassingTest:Passed"};
            List<string> expectedResultList = new List<string>() { "PassingTest  Passed" };

            CollectionAssert.AreEqual(expectedTestCaseStartList, this.frameworkHandle.TestCaseStartList);
            CollectionAssert.AreEqual(expectedTestCaseEndList, this.frameworkHandle.TestCaseEndList);
            CollectionAssert.AreEqual(expectedResultList, this.frameworkHandle.ResultsList);
        }
        
        [TestMethodV1]
        public void RunTestsForIgnoredTestShouldSendResultsMarkingIgnoredTestsAsSkipped()
        {
            var testCase = this.GetTestCase(typeof(DummyTestClass), "IgnoredTest", ignore: true);
            TestCase[] tests = new[] { testCase };

            this.TestExecutionManager.RunTests(tests, this.runContext, this.frameworkHandle, this.cancellationToken);

            Assert.AreEqual("IgnoredTest", this.frameworkHandle.TestCaseStartList[0]);
            Assert.AreEqual("IgnoredTest:Skipped", this.frameworkHandle.TestCaseEndList[0]);
            Assert.AreEqual("IgnoredTest  Skipped", this.frameworkHandle.ResultsList[0]);
        }

        [TestMethodV1]
        public void RunTestsForASingleTestShouldSendSingleResult()
        {
            var testCase = this.GetTestCase(typeof(DummyTestClass), "PassingTest");

            TestCase[] tests = new[] { testCase };

            this.TestExecutionManager.RunTests(tests, this.runContext, this.frameworkHandle, new TestRunCancellationToken());

            List<string> expectedTestCaseStartList = new List<string>() { "PassingTest" };
            List<string> expectedTestCaseEndList = new List<string>() { "PassingTest:Passed" };
            List<string> expectedResultList = new List<string>() { "PassingTest  Passed" };

            CollectionAssert.AreEqual(expectedTestCaseStartList, this.frameworkHandle.TestCaseStartList);
            CollectionAssert.AreEqual(expectedTestCaseEndList, this.frameworkHandle.TestCaseEndList);
            CollectionAssert.AreEqual(expectedResultList, this.frameworkHandle.ResultsList);
        }

        [TestMethodV1]
        public void RunTestsForMultipleTestShouldSendMultipleResults()
        {
            var testCase = this.GetTestCase(typeof(DummyTestClass), "PassingTest");
            var failingTestCase = this.GetTestCase(typeof(DummyTestClass), "FailingTest");
            TestCase[] tests = new[] { testCase, failingTestCase };
            
            this.TestExecutionManager.RunTests(tests, this.runContext, this.frameworkHandle, this.cancellationToken);

            List<string> expectedTestCaseStartList = new List<string>() { "PassingTest", "FailingTest" };
            List<string> expectedTestCaseEndList = new List<string>() { "PassingTest:Passed", "FailingTest:Failed" };
            List<string> expectedResultList = new List<string>() { "PassingTest  Passed", "FailingTest  Failed\r\n  Message: (null)" };

            CollectionAssert.AreEqual(expectedTestCaseStartList, this.frameworkHandle.TestCaseStartList);
            CollectionAssert.AreEqual(expectedTestCaseEndList, this.frameworkHandle.TestCaseEndList);
            Assert.AreEqual("PassingTest  Passed", this.frameworkHandle.ResultsList[0]);
            StringAssert.Contains(
                this.frameworkHandle.ResultsList[1],
                "FailingTest  Failed\r\n  Message: Assert.Fail failed. \r\n  StackTrace:\r\n   at Microsoft.VisualStudio.TestPlatform.MSTestAdapter.UnitTests.Execution.TestExecutionManagerTests.DummyTestClass.FailingTest()");
        }
        
        [TestMethodV1]
        public void RunTestsForCancellationTokenCancelledSetToTrueShouldSendZeroResults()
        {
            var testCase = this.GetTestCase(typeof(DummyTestClass), "PassingTest");

            TestCase[] tests = new[] { testCase };
            
            // Cancel the test run
            this.cancellationToken.Cancel();
            this.TestExecutionManager.RunTests(tests, this.runContext, this.frameworkHandle, this.cancellationToken);

            // No Results
            Assert.AreEqual(0, this.frameworkHandle.TestCaseStartList.Count);
            Assert.AreEqual(0, this.frameworkHandle.ResultsList.Count);
            Assert.AreEqual(0, this.frameworkHandle.TestCaseEndList.Count);
        }
        
        [TestMethodV1]
        public void RunTestsShouldLogResultCleanupWarnings()
        {
            var testCase = this.GetTestCase(typeof(DummyTestClassWithCleanupMethods), "TestMethod");
            TestCase[] tests = new[] { testCase };

            this.TestExecutionManager.RunTests(tests, this.runContext, this.frameworkHandle, new TestRunCancellationToken());
            
            // Warnings should get logged.
            Assert.AreEqual(1, this.frameworkHandle.MessageList.Count);
            Assert.IsTrue(this.frameworkHandle.MessageList[0].Contains("ClassCleanupException"));
        }

        [TestMethodV1]
        public void RunTestsForTestShouldDeployBeforeExecution()
        {
            var testCase = this.GetTestCase(typeof(DummyTestClass), "PassingTest");
            TestCase[] tests = new[] { testCase };

            // Setup mocks.
            var testablePlatformService = this.SetupTestablePlatformService();
            testablePlatformService.MockTestDeployment.Setup(
                td => td.Deploy(tests, this.runContext, this.frameworkHandle)).Callback(() => this.SetCaller("Deploy"));

            this.TestExecutionManager.RunTests(
                tests,
                this.runContext,
                this.frameworkHandle,
                new TestRunCancellationToken());

            Assert.AreEqual("Deploy", this.callers[0], "Deploy should be called before execution.");
            Assert.AreEqual("LoadAssembly", this.callers[1], "Deploy should be called before execution.");
        }

        [TestMethodV1]
        public void RunTestsForTestShouldCleanupAfterExecution()
        {
            var testCase = this.GetTestCase(typeof(DummyTestClass), "PassingTest");
            TestCase[] tests = new[] { testCase };

            // Setup mocks.
            var testablePlatformService = this.SetupTestablePlatformService();
            testablePlatformService.MockTestDeployment.Setup(
                td => td.Cleanup()).Callback(() => this.SetCaller("Cleanup"));

            this.TestExecutionManager.RunTests(tests, this.runContext, this.frameworkHandle, new TestRunCancellationToken());
            
            Assert.AreEqual("LoadAssembly", this.callers[0], "Cleanup should be called after execution.");
            Assert.AreEqual("Cleanup", this.callers[1], "Cleanup should be called after execution.");
        }

        [TestMethodV1]
        public void RunTestsForTestShouldNotCleanupOnTestFailure()
        {
            var testCase = this.GetTestCase(typeof(DummyTestClass), "PassingTest");
            var failingTestCase = this.GetTestCase(typeof(DummyTestClass), "FailingTest");
            TestCase[] tests = new[] { testCase, failingTestCase };

            var testablePlatformService = this.SetupTestablePlatformService();
            this.TestExecutionManager.RunTests(tests, this.runContext, this.frameworkHandle, new TestRunCancellationToken());
            
            testablePlatformService.MockTestDeployment.Verify(td => td.Cleanup(), Times.Never);
        }

        [TestMethodV1]
        public void RunTestsForTestShouldLoadSourceFromDeploymentDirectoryIfDeployed()
        {
            var testCase = this.GetTestCase(typeof(DummyTestClass), "PassingTest");
            var failingTestCase = this.GetTestCase(typeof(DummyTestClass), "FailingTest");
            TestCase[] tests = new[] { testCase, failingTestCase };

            var testablePlatformService = this.SetupTestablePlatformService();
            
            // Setup mocks.
            testablePlatformService.MockTestDeployment.Setup(
                td => td.Deploy(tests, this.runContext, this.frameworkHandle)).Returns(true);
            testablePlatformService.MockTestDeployment.Setup(td => td.GetDeploymentDirectory())
                .Returns(@"C:\temp");

            this.TestExecutionManager.RunTests(tests, this.runContext, this.frameworkHandle, new TestRunCancellationToken());

            testablePlatformService.MockFileOperations.Verify(
                fo => fo.LoadAssembly(It.Is<string>(s => s.StartsWith("C:\\temp"))),
                Times.Once);
        }

        [TestMethodV1]
        public void RunTestsForTestShouldPassInTestRunParametersInformationAsPropertiesToTheTest()
        {
            var testCase = this.GetTestCase(typeof(DummyTestClass), "PassingTest");

            TestCase[] tests = new[] { testCase };
            this.runContext.MockRunSettings.Setup(rs => rs.SettingsXml).Returns(
                                         @"<RunSettings> 
                                            <TestRunParameters>
                                              <Parameter name=""webAppUrl"" value=""http://localhost"" />
                                              <Parameter name = ""webAppUserName"" value=""Admin"" />
                                              </TestRunParameters>
                                            </RunSettings>");

            this.TestExecutionManager.RunTests(tests, this.runContext, this.frameworkHandle, new TestRunCancellationToken());

            CollectionAssert.Contains(
                DummyTestClass.TestContextProperties.ToList(),
                new KeyValuePair<string, object>("webAppUrl", "http://localhost"));
        }

        [TestMethodV1]
        public void RunTestsForTestShouldPassInDeploymentInformationAsPropertiesToTheTest()
        {
            var testCase = this.GetTestCase(typeof(DummyTestClass), "PassingTest");
            TestCase[] tests = new[] { testCase };

            // Setup mocks.
            var testablePlatformService = this.SetupTestablePlatformService();
            
            this.TestExecutionManager.RunTests(tests, this.runContext, this.frameworkHandle, new TestRunCancellationToken());

            testablePlatformService.MockSettingsProvider.Verify(sp => sp.GetProperties(It.IsAny<string>()), Times.Once);
        }

        #endregion

        #region Run Tests on Sources

        // Todo: This tests needs to be mocked.
        [Ignore]
        [TestMethodV1]
        public void RunTestsForSourceShouldRunTestsInASource()
        {
            var sources = new List<string> { Assembly.GetExecutingAssembly().Location };

            this.TestExecutionManager.RunTests(sources, this.runContext, this.frameworkHandle, this.cancellationToken);

            CollectionAssert.Contains(this.frameworkHandle.TestCaseStartList, "PassingTest");
            CollectionAssert.Contains(this.frameworkHandle.TestCaseEndList, "PassingTest:Passed");
            CollectionAssert.Contains(this.frameworkHandle.ResultsList, "PassingTest  Passed");
        }

        // Todo: This tests needs to be mocked.
        [Ignore]
        [TestMethodV1]
        public void RunTestsForSourceShouldPassInTestRunParametersInformationAsPropertiesToTheTest()
        {
            var sources = new List<string> { Assembly.GetExecutingAssembly().Location };
            
            this.runContext.MockRunSettings.Setup(rs => rs.SettingsXml).Returns(
                                         @"<RunSettings> 
                                            <TestRunParameters>
                                              <Parameter name=""webAppUrl"" value=""http://localhost"" />
                                              <Parameter name = ""webAppUserName"" value=""Admin"" />
                                              </TestRunParameters>
                                            </RunSettings>");

            this.TestExecutionManager.RunTests(sources, this.runContext, this.frameworkHandle, this.cancellationToken);

            CollectionAssert.Contains(
                DummyTestClass.TestContextProperties.ToList(),
                new KeyValuePair<string, object>("webAppUrl", "http://localhost"));
        }

        [TestMethodV1]
        public void RunTestsForSourceShouldPassInDeploymentInformationAsPropertiesToTheTest()
        {
            var sources = new List<string> { Assembly.GetExecutingAssembly().Location };

            this.TestExecutionManager.RunTests(sources, this.runContext, this.frameworkHandle, this.cancellationToken);

            Assert.IsNotNull(DummyTestClass.TestContextProperties);
        }

        [TestMethodV1]
        public void RunTestsForMultipleSourcesShouldRunEachTestJustOnce()
        {
            int testsCount = 0;
            var sources = new List<string> { Assembly.GetExecutingAssembly().Location, Assembly.GetExecutingAssembly().Location };
            TestableTestExecutionManager testableTestExecutionmanager = new TestableTestExecutionManager();

            testableTestExecutionmanager.ExecuteTestsWrapper = (tests, runContext, frameworkHandle, isDeploymentDone) =>
            {
                testsCount += tests.Count();
            };

            testableTestExecutionmanager.RunTests(sources, this.runContext, this.frameworkHandle, this.cancellationToken);
            Assert.AreEqual(testsCount, 4);
        }

        #endregion

        #region private methods

        private TestCase GetTestCase(Type typeOfClass, string testName, bool ignore = false)
        {
            var methodInfo = typeOfClass.GetMethod(testName);
            var testMethod = new TestMethod(methodInfo.Name, typeOfClass.FullName, Assembly.GetExecutingAssembly().FullName, isAsync: false);
            UnitTestElement element = new UnitTestElement(testMethod);
            element.Ignored = ignore;
            return element.ToTestCase();
        }

        private TestablePlatformServiceProvider SetupTestablePlatformService()
        {
            var testablePlatformService = new TestablePlatformServiceProvider();
            PlatformServiceProvider.Instance = testablePlatformService;
            
            testablePlatformService.MockFileOperations.Setup(td => td.LoadAssembly(It.IsAny<string>()))
                .Returns(
                    (string assemblyName) =>
                    {
                        var fileNameWithoutExtension = Path.GetFileNameWithoutExtension(assemblyName);
                        return Assembly.Load(new AssemblyName(fileNameWithoutExtension));
                    }).Callback(() => this.SetCaller("LoadAssembly"));

            testablePlatformService.MockTestSourceHost.Setup(
                tsh =>
                tsh.CreateInstanceForType(
                    It.IsAny<Type>(),
                    It.IsAny<object[]>(),
                    It.IsAny<string>(),
                    It.IsAny<IRunSettings>()))
                .Returns(
                    (Type type, object[] args, string sourceFileName, IRunSettings runSettings) =>
                        {
                            return Activator.CreateInstance(type, args);
                        });

            testablePlatformService.MockSettingsProvider.Setup(sp => sp.GetProperties(It.IsAny<string>()))
                .Returns(new Dictionary<string, object>());

            return testablePlatformService;
        }

        private void SetCaller(string caller)
        {
            if (this.callers == null)
            {
                this.callers = new List<string>();
            }

            this.callers.Add(caller);
        }

        #endregion

        #region Dummy implementation

        [UTF.TestClass]
        internal class DummyTestClass
        {
            public UTFExtension.TestContext TestContext { get; set; }

            [UTF.TestMethod]
            [UTF.TestCategory("Foo")]
            public void PassingTest()
            {
                TestContextProperties = this.TestContext.Properties;
            }
            
            [UTF.TestMethod]
            [UTF.TestCategory("Bar")]
            public void FailingTest()
            {
                UTF.Assert.Fail();
            }

            [UTF.TestMethod]
            [UTF.Ignore]
            public void IgnoredTest()
            {
                UTF.Assert.Fail();
            }

            public static IDictionary<string,object> TestContextProperties
            {
                get;
                set;
            }
        }

        [UTF.TestClass]
        private class DummyTestClassWithCleanupMethods
        {
            [UTF.ClassCleanup]
            public static void ClassCleanup()
            {
                throw new Exception("ClassCleanupException");
            }

            [UTF.TestMethod]
            public void TestMethod()
            {
            }
        }

        #endregion
    }

    #region Testable implementations

    internal class TestableFrameworkHandle : IFrameworkHandle
    {
        public readonly List<string> MessageList;
        public readonly List<string> ResultsList;
        public readonly List<string> TestCaseStartList;
        public readonly List<string> TestCaseEndList;

        public TestableFrameworkHandle()
        {
            this.MessageList = new List<string>();
            this.ResultsList = new List<string>();
            this.TestCaseStartList = new List<string>();
            this.TestCaseEndList = new List<string>();
        }

        public bool EnableShutdownAfterTestRun { get; set; }

        public void SendMessage(TestMessageLevel testMessageLevel, string message)
        {
            this.MessageList.Add(string.Format("{0}:{1}", testMessageLevel, message));
        }

        public void RecordResult(TestResult testResult)
        {
            this.ResultsList.Add(testResult.ToString());
        }

        public void RecordStart(TestCase testCase)
        {
            this.TestCaseStartList.Add(testCase.DisplayName);
        }

        public void RecordEnd(TestCase testCase, TestOutcome outcome)
        {
            this.TestCaseEndList.Add(string.Format("{0}:{1}", testCase.DisplayName, outcome));
        }

        public void RecordAttachments(IList<AttachmentSet> attachmentSets)
        {
            throw new NotImplementedException();
        }

        public int LaunchProcessWithDebuggerAttached(
            string filePath,
            string workingDirectory,
            string arguments,
            IDictionary<string, string> environmentVariables)
        {
            throw new NotImplementedException();
        }
    }

    internal class TestableRunContextTestExecutionTests : IRunContext
    {
        private readonly Func<ITestCaseFilterExpression> GetFilter;

        public TestableRunContextTestExecutionTests(Func<ITestCaseFilterExpression> getFilter)
        {
            this.GetFilter = getFilter;
            this.MockRunSettings = new Mock<IRunSettings>();
        }

        public Mock<IRunSettings> MockRunSettings { get; set; }

        public IRunSettings RunSettings
        {
            get
            {
                return this.MockRunSettings.Object;
            }
        }

        public ITestCaseFilterExpression GetTestCaseFilter(
            IEnumerable<string> supportedProperties,
            Func<string, TestProperty> propertyProvider)
        {
            return this.GetFilter();
        }

        public bool KeepAlive { get; }
        public bool InIsolation { get; }
        public bool IsDataCollectionEnabled { get; }
        public bool IsBeingDebugged { get; }
        public string TestRunDirectory { get; }
        public string SolutionDirectory { get; }
    }

    internal class TestableTestCaseFilterExpression : ITestCaseFilterExpression
    {
        private readonly Func<TestCase, bool> matchTest;

        public TestableTestCaseFilterExpression(Func<TestCase, bool> matchTestCase)
        {
            this.matchTest = matchTestCase;
        }

<<<<<<< HEAD
        public string TestCaseFilterValue { get; }

        public bool MatchTestCase(TestCase testCase, Func<string, object> propertyValueProvider)
        {
            return this.matchTest(testCase);
        }
=======
        internal class TestableTestExecutionManager : TestExecutionManager
        {
            internal override void ExecuteTests(IEnumerable<TestCase> tests, IRunContext runContext,
                IFrameworkHandle frameworkHandle, bool isDeploymentDone)
            {
                if (this.ExecuteTestsWrapper != null)
                {
                    this.ExecuteTestsWrapper.Invoke(tests, runContext, frameworkHandle, isDeploymentDone);
                }
            }

            internal override UnitTestDiscoverer GetUnitTestDiscoverer()
            {
                return new TestableUnitTestDiscoverer();
            }

            internal Action<IEnumerable<TestCase>, IRunContext, IFrameworkHandle, bool> ExecuteTestsWrapper;
        }
        #endregion
>>>>>>> 0de7fdb0
    }

    #endregion
}<|MERGE_RESOLUTION|>--- conflicted
+++ resolved
@@ -577,34 +577,31 @@
             this.matchTest = matchTestCase;
         }
 
-<<<<<<< HEAD
         public string TestCaseFilterValue { get; }
 
         public bool MatchTestCase(TestCase testCase, Func<string, object> propertyValueProvider)
         {
             return this.matchTest(testCase);
         }
-=======
-        internal class TestableTestExecutionManager : TestExecutionManager
-        {
-            internal override void ExecuteTests(IEnumerable<TestCase> tests, IRunContext runContext,
-                IFrameworkHandle frameworkHandle, bool isDeploymentDone)
-            {
-                if (this.ExecuteTestsWrapper != null)
-                {
-                    this.ExecuteTestsWrapper.Invoke(tests, runContext, frameworkHandle, isDeploymentDone);
-                }
-            }
-
-            internal override UnitTestDiscoverer GetUnitTestDiscoverer()
-            {
-                return new TestableUnitTestDiscoverer();
-            }
-
-            internal Action<IEnumerable<TestCase>, IRunContext, IFrameworkHandle, bool> ExecuteTestsWrapper;
-        }
-        #endregion
->>>>>>> 0de7fdb0
+    }
+
+    internal class TestableTestExecutionManager : TestExecutionManager
+    {
+         internal override void ExecuteTests(IEnumerable<TestCase> tests, IRunContext runContext,
+         IFrameworkHandle frameworkHandle, bool isDeploymentDone)
+         {
+            if (this.ExecuteTestsWrapper != null)
+            {
+                this.ExecuteTestsWrapper.Invoke(tests, runContext, frameworkHandle, isDeploymentDone);
+            }
+         }
+
+         internal override UnitTestDiscoverer GetUnitTestDiscoverer()
+         {
+             return new TestableUnitTestDiscoverer();
+         }
+
+         internal Action<IEnumerable<TestCase>, IRunContext, IFrameworkHandle, bool> ExecuteTestsWrapper;
     }
 
     #endregion
